import importlib.metadata

__version__ = importlib.metadata.version("neuromancer")
<<<<<<< HEAD
from neuromancer.problem import *
=======

from neuromancer import dynamics
from neuromancer import modules

from neuromancer import system
from neuromancer import modules
from neuromancer import dataset
from neuromancer import constraint
from neuromancer import loss
from neuromancer import problem
from neuromancer import trainer
from neuromancer import plot
>>>>>>> 9356af03
<|MERGE_RESOLUTION|>--- conflicted
+++ resolved
@@ -1,9 +1,6 @@
 import importlib.metadata
 
 __version__ = importlib.metadata.version("neuromancer")
-<<<<<<< HEAD
-from neuromancer.problem import *
-=======
 
 from neuromancer import dynamics
 from neuromancer import modules
@@ -15,5 +12,4 @@
 from neuromancer import loss
 from neuromancer import problem
 from neuromancer import trainer
-from neuromancer import plot
->>>>>>> 9356af03
+from neuromancer import plot