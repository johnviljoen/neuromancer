"""
"""
from copy import deepcopy
import torch
import numpy as np
from logger import BasicLogger
from visuals import NoOpVisualizer


class Trainer:
<<<<<<< HEAD
    def __init__(self, model, dataset, optimizer, logger=BasicLogger(), visualizer=NoOpVisualizer(), epochs=1000):
=======
    def __init__(self, problem, dataset, optimizer, logger=BasicLogger(), visualizer=NoOpVisualizer, epochs=1000):
>>>>>>> 7503e8a7
        super().__init__()
        self.model = problem
        self.optimizer = optimizer
        self.dataset = dataset
        self.logger = logger
        self.visualizer = visualizer
        self.epochs = epochs

    def train(self):

        best_looploss = np.finfo(np.float32).max
        best_model = deepcopy(self.model.state_dict())
        self.visualizer.train()

        for i in range(self.epochs):

            self.model.train()
            output = self.model(self.dataset.train_data)
            self.optimizer.zero_grad()
            output['loss'].backward()
            self.optimizer.step()

            with torch.no_grad():
                self.model.eval()
                dev_nstep_output = self.model(self.dataset.dev_data)
                dev_loop_output = self.model(self.dataset.dev_loop)
                self.logger.log_metrics({**dev_nstep_output, **dev_loop_output}, step=i)
                if dev_loop_output['loss'] < best_looploss:
                    best_model = deepcopy(self.model.state_dict())
<<<<<<< HEAD
                    best_looploss = dev_loop_output['dev_loop_obj_loss']
                self.visualizer.plot({**dev_nstep_output, **dev_loop_output}, self.dataset, self.model.state_dict())
=======
                    best_looploss = dev_loop_output['loss']
                self.visualizer.plot({**dev_nstep_output, **dev_loop_output}, self.model.state_dict(), best_model)
>>>>>>> 7503e8a7

        plots = self.visualizer.output()
        self.logger.save_artifacts({'best_model.pth': best_model, **plots})

        return best_model

    def evaluate(self, best_model):

        self.visualizer.eval()
        self.model.load_state_dict(best_model)

        with torch.no_grad():
            ########################################
            ########## NSTEP TRAIN RESPONSE ########
            ########################################
            all_output = dict()
            for dset, dname in zip([self.dataset.train_data, self.dataset.dev_data, self.dataset.test_data],
                                   ['train', 'dev', 'test']):
                output = self.model(dset)
                self.logger.log_metrics(output)
                all_output = {**all_output, **output}
            self.visualizer.plot(all_output, self.dataset, best_model)

            ########################################
            ########## OPEN LOOP RESPONSE ##########
            ########################################
            all_output = dict()
            for data, dname in zip([self.dataset.train_loop, self.dataset.dev_loop, self.dataset.test_loop],
                                   ['train', 'dev', 'test']):
                output = self.model(data)
                self.logger.log_metrics(output)
                all_output = {**all_output, **output}
            self.visualizer.plot(all_output, self.dataset, best_model)
        plots = self.visualizer.output()
        self.logger.log_artifacts(plots)




<|MERGE_RESOLUTION|>--- conflicted
+++ resolved
@@ -4,15 +4,15 @@
 import torch
 import numpy as np
 from logger import BasicLogger
-from visuals import NoOpVisualizer
+from visuals import Visualizer, NoOpVisualizer
+from loops import Problem
+from dataset import Dataset
 
 
 class Trainer:
-<<<<<<< HEAD
-    def __init__(self, model, dataset, optimizer, logger=BasicLogger(), visualizer=NoOpVisualizer(), epochs=1000):
-=======
-    def __init__(self, problem, dataset, optimizer, logger=BasicLogger(), visualizer=NoOpVisualizer, epochs=1000):
->>>>>>> 7503e8a7
+
+    def __init__(self, problem: Problem, dataset: Dataset, optimizer: torch.optim.Optimizer,
+                 logger: BasicLogger = BasicLogger(), visualizer: Visualizer = NoOpVisualizer(), epochs=1000):
         super().__init__()
         self.model = problem
         self.optimizer = optimizer
@@ -42,13 +42,8 @@
                 self.logger.log_metrics({**dev_nstep_output, **dev_loop_output}, step=i)
                 if dev_loop_output['loss'] < best_looploss:
                     best_model = deepcopy(self.model.state_dict())
-<<<<<<< HEAD
-                    best_looploss = dev_loop_output['dev_loop_obj_loss']
+                    best_looploss = dev_loop_output['dev_loop_loss']
                 self.visualizer.plot({**dev_nstep_output, **dev_loop_output}, self.dataset, self.model.state_dict())
-=======
-                    best_looploss = dev_loop_output['loss']
-                self.visualizer.plot({**dev_nstep_output, **dev_loop_output}, self.model.state_dict(), best_model)
->>>>>>> 7503e8a7
 
         plots = self.visualizer.output()
         self.logger.save_artifacts({'best_model.pth': best_model, **plots})
