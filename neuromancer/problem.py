"""

"""
# python base imports
from typing import Dict, List, Callable

# machine learning/data science imports
import torch
import torch.nn as nn

from neuromancer.constraint import Variable, Objective


class Problem(nn.Module):

    def __init__(self, objectives: List[Objective], constraints: List[Objective],
                 components: List[Callable[[Dict[str, torch.Tensor]], Dict[str, torch.Tensor]]],
                 variables: List[Variable] = []):
        """
        This is similar in spirit to a nn.Sequential module. However,
        by concatenating input and output dictionaries for each component
        module we can represent arbitrary directed acyclic computation graphs.
        In addition the Problem module takes care of calculating weighted multi-objective
        loss functions via the lists of Objective objects (constraints and objectives) which calculate loss terms
        from aggregated input and set of outputs from the component modules.

        :param objectives: list of Objective objects
        :param constraints: list of Objective objects
        :param components: list of objects which implement the component interface
        """
        super().__init__()
        self.objectives = nn.ModuleList(objectives)
        self.constraints = nn.ModuleList(constraints)
        self.components = nn.ModuleList(components)
        self.variables = variables
        self._check_unique_names()

    def _check_unique_names(self):
        num_unique = len(set([o.name for o in self.objectives] + [c.name for c in self.constraints]))
        num_objectives = len(self.objectives) + len(self.constraints)
        assert num_unique == num_objectives, "All objectives and constraints must have unique names."

    def _calculate_loss(self, variables: Dict[str, torch.Tensor]) -> torch.Tensor:
        """

        """
        loss = 0.0
        for objective in self.objectives:
            variables[objective.name] = objective(variables)
            loss += variables[objective.name]
        for constraint in self.constraints:
            variables[constraint.name] = constraint(variables)
            loss += variables[constraint.name]
        variables['loss'] = loss

    def _evaluate_variables(self, input_dict: Dict[str, torch.Tensor]):
        for variable in self.variables:
            input_dict[variable.name] = variable(input_dict)

    def forward(self, data: Dict[str, torch.Tensor]) -> Dict[str, torch.Tensor]:
        output_dict = self.step(data)
<<<<<<< HEAD
        output_dict = {**self._calculate_loss(output_dict), **output_dict}
        return {f'{data["name"]}_{k}': v for k, v in output_dict.items()}
=======
        self._calculate_loss(output_dict)
        self._evaluate_variables(output_dict)
        return {f'{data.name}_{k}': v for k, v in output_dict.items()}
>>>>>>> f10bb1be

    def step(self, input_dict: Dict[str, torch.Tensor]) -> Dict[str, torch.Tensor]:
        for component in self.components:
            output_dict = component(input_dict)
            assert set(output_dict.keys()) - set(input_dict.keys()) == set(output_dict.keys()), \
                f'Name collision in input and output dictionaries, Input_keys: {input_dict.keys()},' \
                f'Output_keys: {output_dict.keys()}'
            input_dict = {**input_dict, **output_dict}
        return input_dict<|MERGE_RESOLUTION|>--- conflicted
+++ resolved
@@ -59,14 +59,9 @@
 
     def forward(self, data: Dict[str, torch.Tensor]) -> Dict[str, torch.Tensor]:
         output_dict = self.step(data)
-<<<<<<< HEAD
-        output_dict = {**self._calculate_loss(output_dict), **output_dict}
-        return {f'{data["name"]}_{k}': v for k, v in output_dict.items()}
-=======
         self._calculate_loss(output_dict)
         self._evaluate_variables(output_dict)
-        return {f'{data.name}_{k}': v for k, v in output_dict.items()}
->>>>>>> f10bb1be
+        return {f'{data["name"]}_{k}': v for k, v in output_dict.items()}
 
     def step(self, input_dict: Dict[str, torch.Tensor]) -> Dict[str, torch.Tensor]:
         for component in self.components:
