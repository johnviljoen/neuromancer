--- conflicted
+++ resolved
@@ -266,13 +266,8 @@
 
     def forward(self, data):
         features = torch.cat([data[k][self.nsteps-self.window_size:self.nsteps] for k in self.input_keys], dim=2)
-<<<<<<< HEAD
-        Xtd = self.net(features).view(self.timedelay+1, -1, self.nx)
+        Xtd = self.net(features).reshape(self.timedelay+1, -1, self.nx)
         return {'x0': Xtd, 'reg_error': self.net.reg_error()}
-=======
-        Xtd = self.net(features).reshape(self.timedelay+1, -1, self.nx)
-        return {f'x0_{self.name}': Xtd, f'reg_error_{self.name}': self.net.reg_error()}
->>>>>>> f10bb1be
 
 
 class LinearKalmanFilter(Component):
