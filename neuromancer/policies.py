--- conflicted
+++ resolved
@@ -28,14 +28,7 @@
     DEFAULT_INPUT_KEYS = ["x0"]
     DEFAULT_OUTPUT_KEYS = ["U_pred", "reg_error"]
 
-<<<<<<< HEAD
     def __init__(self, data_dims, nsteps=1, input_keys=["x0"], name="policy"):
-=======
-
-
-class Policy(nn.Module):
-    def __init__(self, data_dims, nsteps=1, input_keys=['x0'], name='policy'):
->>>>>>> 9797caf9
         """
 
         :param data_dims: dict {str: tuple of ints) Data structure describing dimensions of input variables
