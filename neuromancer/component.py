import torch
from torch import nn


def check_keys(k1, k2):
    """
    Check that all elements in k1 are contained in k2

    :param k1: iterable of str
    :param k2: iterable of str
    """
    assert set(k1) - set(k2) == set(), \
        f'Missing values in dataset. Input_keys: {set(k1)}, data_keys: {set(k2)}'


class Component(nn.Module):
    def __init__(self, input_keys, output_keys, name):
        super().__init__()
        self._input_keys = (
            [(k, v) for k, v in input_keys.items()]
            if isinstance(input_keys, dict)
            else input_keys
        )
        self._output_keys = (
            [(k, v) for k, v in output_keys.items()]
            if isinstance(output_keys, dict)
            else [(x, x) for x in output_keys]
        )
        self.name = name

<<<<<<< HEAD
        self._do_input_remap = isinstance(input_keys, dict)

        if self._do_input_remap:
            def _remap_input(module, input_data):
                d = {
                    k1: input_data[0][k2] for k1, k2 in self._input_keys
                    if k2 in input_data[0]
                }
                return d
            self.register_forward_pre_hook(_remap_input)

        def _remap_output(module, input_data, output_data):
            d1 = {
                f"{k2}_{self.name}": output_data[k1] for k1, k2 in self._output_keys
                if k1 in output_data
            }
            return d1
        self.register_forward_hook(_remap_output)

    @property
    def input_keys(self):
        return (
            [x for x, _ in self._input_keys]
            if self._do_input_remap
            else self._input_keys
        )

    @property
    def output_keys(self):
        return [f"{x}_{self.name}" for x, _ in self.output_keys]
=======
    def __repr__(self):
        return f"{self.name}({', '.join(self.input_keys)}) -> {', '.join(self.output_keys)}"
>>>>>>> 3caf53af
<|MERGE_RESOLUTION|>--- conflicted
+++ resolved
@@ -28,7 +28,6 @@
         )
         self.name = name
 
-<<<<<<< HEAD
         self._do_input_remap = isinstance(input_keys, dict)
 
         if self._do_input_remap:
@@ -59,7 +58,6 @@
     @property
     def output_keys(self):
         return [f"{x}_{self.name}" for x, _ in self.output_keys]
-=======
+
     def __repr__(self):
-        return f"{self.name}({', '.join(self.input_keys)}) -> {', '.join(self.output_keys)}"
->>>>>>> 3caf53af
+        return f"{self.name}({', '.join(self.input_keys)}) -> {', '.join(self.output_keys)}"